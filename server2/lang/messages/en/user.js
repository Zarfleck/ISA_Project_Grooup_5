/*

Claude Sonnet 4 (https://claude.ai/) was used to generate the following code solutions in this assignment:

  Database Schema Design - The complete Audio Book database schema with proper relationships and constraints for user management, audio generation, and TTS functionality.

*/

const STRINGS = {
  // Database Creation Queries
  CREATE_TABLES_QUERIES: {
    USER_TABLE: `
      CREATE TABLE IF NOT EXISTS user (
        user_id INT AUTO_INCREMENT PRIMARY KEY,
        email VARCHAR(255) UNIQUE NOT NULL,
        password_hash VARCHAR(255) NOT NULL,
        is_admin BOOLEAN DEFAULT FALSE,
        account_status ENUM('active', 'suspended') DEFAULT 'active',
        created_at TIMESTAMP DEFAULT CURRENT_TIMESTAMP,
        updated_at TIMESTAMP DEFAULT CURRENT_TIMESTAMP ON UPDATE CURRENT_TIMESTAMP,
        last_login TIMESTAMP NULL,
        INDEX idx_email (email),
        INDEX idx_account_status (account_status)
<<<<<<< HEAD
      ) ENGINE=InnoDB
    `,

    USER_API_TABLE: `
      CREATE TABLE IF NOT EXISTS user_api (
        user_id INT PRIMARY KEY,
        api_calls_used INT DEFAULT 0,
        api_calls_limit INT DEFAULT 20,
        updated_at TIMESTAMP DEFAULT CURRENT_TIMESTAMP ON UPDATE CURRENT_TIMESTAMP,
        FOREIGN KEY (user_id) REFERENCES user(user_id) ON DELETE CASCADE
      ) ENGINE=InnoDB
=======
      ) ENGINE=InnoDB;
>>>>>>> b6bef9aa
    `,

    LANGUAGE_TABLE: `
      CREATE TABLE IF NOT EXISTS language (
        language_id INT AUTO_INCREMENT PRIMARY KEY,
        language_name VARCHAR(100) NOT NULL,
        language_code VARCHAR(10) UNIQUE NOT NULL,
        INDEX idx_language_code (language_code)
<<<<<<< HEAD
      ) ENGINE=InnoDB
=======
      ) ENGINE=InnoDB;
    `,

    USER_API_TABLE: `
      CREATE TABLE IF NOT EXISTS user_api (
        user_id INT PRIMARY KEY,
        api_calls_used INT DEFAULT 0,
        api_calls_limit INT DEFAULT 20,
        updated_at TIMESTAMP DEFAULT CURRENT_TIMESTAMP ON UPDATE CURRENT_TIMESTAMP,

        CONSTRAINT fk_user_api_user
          FOREIGN KEY (user_id) REFERENCES user(user_id)
          ON DELETE CASCADE
          ON UPDATE CASCADE
      ) ENGINE=InnoDB;
>>>>>>> b6bef9aa
    `,

    API_USAGE_LOG_TABLE: `
      CREATE TABLE IF NOT EXISTS api_usage_log (
        log_id INT AUTO_INCREMENT PRIMARY KEY,
        user_id INT NOT NULL,
<<<<<<< HEAD
        language_id INT NOT NULL,
=======
        language_id INT NULL,
>>>>>>> b6bef9aa
        endpoint VARCHAR(255) NOT NULL,
        method VARCHAR(10) NOT NULL,
        request_timestamp TIMESTAMP DEFAULT CURRENT_TIMESTAMP,

        INDEX idx_user_id (user_id),
        INDEX idx_request_timestamp (request_timestamp),
        INDEX idx_endpoint (endpoint),
<<<<<<< HEAD
        FOREIGN KEY (user_id) REFERENCES user(user_id) ON DELETE CASCADE,
        FOREIGN KEY (language_id) REFERENCES language(language_id) ON DELETE CASCADE
      ) ENGINE=InnoDB
=======

        CONSTRAINT fk_api_log_user
          FOREIGN KEY (user_id) REFERENCES user(user_id)
          ON DELETE CASCADE
          ON UPDATE CASCADE,

        CONSTRAINT fk_api_log_language
          FOREIGN KEY (language_id) REFERENCES language(language_id)
          ON DELETE SET NULL
          ON UPDATE CASCADE
      ) ENGINE=InnoDB;
>>>>>>> b6bef9aa
    `,
  },

  // Default test data
  DEFAULT_USERS: [
    {
      email: "john@john.com",
      password: "123",
      is_admin: false,
    },
    {
      email: "admin@admin.com",
      password: "111",
      is_admin: true,
    },
  ],

  DEFAULT_LANGUAGES: [
    { language_name: "English", language_code: "en" },
    { language_name: "Spanish", language_code: "es" },
    { language_name: "French", language_code: "fr" },
    { language_name: "German", language_code: "de" },
    { language_name: "Italian", language_code: "it" },
    { language_name: "Portuguese", language_code: "pt" },
    { language_name: "Polish", language_code: "pl" },
    { language_name: "Turkish", language_code: "tr" },
    { language_name: "Russian", language_code: "ru" },
    { language_name: "Dutch", language_code: "nl" },
    { language_name: "Czech", language_code: "cs" },
    { language_name: "Arabic", language_code: "ar" },
    { language_name: "Chinese", language_code: "zh-cn" },
    { language_name: "Japanese", language_code: "ja" },
    { language_name: "Hungarian", language_code: "hu" },
    { language_name: "Korean", language_code: "ko" },
    { language_name: "Hindi", language_code: "hi" },
  ],

  // HTTP Response Messages
  RESPONSES: {
    SUCCESS_INSERT: "Data inserted successfully",
    SUCCESS_SELECT: "Query executed successfully",
    SUCCESS_AUDIO_GENERATION: "Audio generation completed successfully",
    ERROR_INVALID_QUERY: "Invalid or dangerous query detected",
    ERROR_DATABASE: "Database error occurred",
    ERROR_METHOD: "Method not allowed",
    ERROR_MISSING_QUERY: "SQL query is required",
    ERROR_SERVER: "Internal server error",
    ERROR_AUTHENTICATION: "Authentication failed",
    ERROR_API_LIMIT: "API call limit exceeded",
  },

  // Security Messages
  SECURITY: {
    BLOCKED_OPERATIONS: [
      "UPDATE",
      "DELETE",
      "DROP",
      "ALTER",
      "TRUNCATE",
      "CREATE",
      "GRANT",
      "REVOKE",
    ],
    BLOCKED_MESSAGE: "Operation not allowed for security reasons",
  },

  // Server Messages
  SERVER: {
    STARTUP: "Audio Book Server running on port",
    DB_CONNECTED: "Connected to MySQL database",
    DB_ERROR: "Database connection failed",
    TABLES_CREATED: "Audio Book database tables ready",
  },

  SIGNUP: {
    EMAIL_EXISTS: "Email is already registered",
    FIELDS_REQUIRED: "Email and password are required",
    USER_REGISTERED: "User registered successfully",
  },

  LOGIN: {
    FIELDS_REQUIRED: "Email and password are required",
    INVALID_CREDENTIALS: "Invalid email or password",
    LOGIN_SUCCESS: "Login successful",
  },
};

export default STRINGS;<|MERGE_RESOLUTION|>--- conflicted
+++ resolved
@@ -21,21 +21,7 @@
         last_login TIMESTAMP NULL,
         INDEX idx_email (email),
         INDEX idx_account_status (account_status)
-<<<<<<< HEAD
-      ) ENGINE=InnoDB
-    `,
-
-    USER_API_TABLE: `
-      CREATE TABLE IF NOT EXISTS user_api (
-        user_id INT PRIMARY KEY,
-        api_calls_used INT DEFAULT 0,
-        api_calls_limit INT DEFAULT 20,
-        updated_at TIMESTAMP DEFAULT CURRENT_TIMESTAMP ON UPDATE CURRENT_TIMESTAMP,
-        FOREIGN KEY (user_id) REFERENCES user(user_id) ON DELETE CASCADE
-      ) ENGINE=InnoDB
-=======
       ) ENGINE=InnoDB;
->>>>>>> b6bef9aa
     `,
 
     LANGUAGE_TABLE: `
@@ -44,9 +30,6 @@
         language_name VARCHAR(100) NOT NULL,
         language_code VARCHAR(10) UNIQUE NOT NULL,
         INDEX idx_language_code (language_code)
-<<<<<<< HEAD
-      ) ENGINE=InnoDB
-=======
       ) ENGINE=InnoDB;
     `,
 
@@ -61,19 +44,24 @@
           FOREIGN KEY (user_id) REFERENCES user(user_id)
           ON DELETE CASCADE
           ON UPDATE CASCADE
-      ) ENGINE=InnoDB;
->>>>>>> b6bef9aa
+      ) ENGINE=InnoDB
+    `,
+
+    LANGUAGE_TABLE: `
+      CREATE TABLE IF NOT EXISTS language (
+        language_id INT AUTO_INCREMENT PRIMARY KEY,
+        language_name VARCHAR(100) NOT NULL,
+        language_code VARCHAR(10) UNIQUE NOT NULL,
+        
+        INDEX idx_language_code (language_code)
+      ) ENGINE=InnoDB
     `,
 
     API_USAGE_LOG_TABLE: `
       CREATE TABLE IF NOT EXISTS api_usage_log (
         log_id INT AUTO_INCREMENT PRIMARY KEY,
         user_id INT NOT NULL,
-<<<<<<< HEAD
         language_id INT NOT NULL,
-=======
-        language_id INT NULL,
->>>>>>> b6bef9aa
         endpoint VARCHAR(255) NOT NULL,
         method VARCHAR(10) NOT NULL,
         request_timestamp TIMESTAMP DEFAULT CURRENT_TIMESTAMP,
@@ -81,11 +69,6 @@
         INDEX idx_user_id (user_id),
         INDEX idx_request_timestamp (request_timestamp),
         INDEX idx_endpoint (endpoint),
-<<<<<<< HEAD
-        FOREIGN KEY (user_id) REFERENCES user(user_id) ON DELETE CASCADE,
-        FOREIGN KEY (language_id) REFERENCES language(language_id) ON DELETE CASCADE
-      ) ENGINE=InnoDB
-=======
 
         CONSTRAINT fk_api_log_user
           FOREIGN KEY (user_id) REFERENCES user(user_id)
@@ -96,8 +79,7 @@
           FOREIGN KEY (language_id) REFERENCES language(language_id)
           ON DELETE SET NULL
           ON UPDATE CASCADE
-      ) ENGINE=InnoDB;
->>>>>>> b6bef9aa
+      ) ENGINE=InnoDB
     `,
   },
 
