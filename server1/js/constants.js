// API base URL for backend server (cannot use env vars in frontend)
<<<<<<< HEAD
export const BACKEND_SERVER_URL = 'https://comp4537-group5-9lwth.ondigitalocean.app/';
=======
// export const BACKEND_SERVER_URL = 'http://localhost:3000/api';
export const BACKEND_SERVER_URL =
  "https://comp4537-group5-9lwth.ondigitalocean.app/api";
>>>>>>> 39386545

// Base URL for the standalone AI (text-to-speech) microservice
export const AI_SERVER_URL = "http://localhost:8081/api/v1/tts";

const UI_STRINGS = {
  ERROR_UNAUTHORIZED:
    "You must be logged in to use this service. Please register or login.",
  API_LIMIT_WARNING:
    "You have reached your maximum free API calls (20). Service continues with warning.",
};

export { UI_STRINGS };<|MERGE_RESOLUTION|>--- conflicted
+++ resolved
@@ -1,11 +1,7 @@
 // API base URL for backend server (cannot use env vars in frontend)
-<<<<<<< HEAD
-export const BACKEND_SERVER_URL = 'https://comp4537-group5-9lwth.ondigitalocean.app/';
-=======
 // export const BACKEND_SERVER_URL = 'http://localhost:3000/api';
 export const BACKEND_SERVER_URL =
   "https://comp4537-group5-9lwth.ondigitalocean.app/api";
->>>>>>> 39386545
 
 // Base URL for the standalone AI (text-to-speech) microservice
 export const AI_SERVER_URL = "http://localhost:8081/api/v1/tts";
